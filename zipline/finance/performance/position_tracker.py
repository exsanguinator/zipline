from __future__ import division

import logbook
import numpy as np
import pandas as pd
from pandas.lib import checknull
from collections import namedtuple
try:
    # optional cython based OrderedDict
    from cyordereddict import OrderedDict
except ImportError:
    from collections import OrderedDict
from six import iteritems, itervalues

from zipline.protocol import Event, DATASOURCE_TYPE
from zipline.finance.transaction import Transaction
from zipline.utils.serialization_utils import (
    VERSION_LABEL
)

import zipline.protocol as zp
from zipline.assets import (
    Equity, Future
)
from zipline.errors import PositionTrackerMissingAssetFinder
from . position import positiondict

log = logbook.Logger('Performance')


PositionStats = namedtuple('PositionStats',
                           ['net_exposure',
                            'gross_value',
                            'gross_exposure',
                            'short_value',
                            'short_exposure',
                            'shorts_count',
                            'long_value',
                            'long_exposure',
                            'longs_count',
                            'net_value'])


def calc_position_values(amounts,
                         last_sale_prices,
                         value_multipliers):
    iter_amount_price_multiplier = zip(
        amounts,
        last_sale_prices,
        itervalues(value_multipliers),
    )
    return [
        price * amount * multiplier for
        price, amount, multiplier in iter_amount_price_multiplier
    ]


<<<<<<< HEAD
def calc_net_value(position_values):
    if len(position_values) == 0:
        return np.float64(0)

    return sum(position_values)
=======
def calc_net(values):
    # Returns 0.0 if there are no values.
    return sum(values, np.float64())
>>>>>>> 5d2217b0


def calc_position_exposures(amounts,
                            last_sale_prices,
                            exposure_multipliers):
    iter_amount_price_multiplier = zip(
        amounts,
        last_sale_prices,
        itervalues(exposure_multipliers),
    )
    return [
        price * amount * multiplier for
        price, amount, multiplier in iter_amount_price_multiplier
    ]


def calc_long_value(position_values):
    return sum(i for i in position_values if i > 0)


def calc_short_value(position_values):
    return sum(i for i in position_values if i < 0)


def calc_long_exposure(position_exposures):
    return sum(i for i in position_exposures if i > 0)


def calc_short_exposure(position_exposures):
    return sum(i for i in position_exposures if i < 0)


def calc_longs_count(position_exposures):
    return sum(1 for i in position_exposures if i > 0)


def calc_shorts_count(position_exposures):
    return sum(1 for i in position_exposures if i < 0)


def calc_gross_exposure(long_exposure, short_exposure):
    return long_exposure + abs(short_exposure)


def calc_gross_value(long_value, short_value):
    return long_value + abs(short_value)


<<<<<<< HEAD
def calc_net_exposure(position_exposures):
    if len(position_exposures) == 0:
        return np.float64(0)

    return sum(position_exposures)


def calc_position_stats(pt, dt=None):

    sids = []
    amounts = []
    last_sale_prices = []
    position_value_multipliers = pt._position_value_multipliers
    position_exposure_multipliers = pt._position_exposure_multipliers

    for sid, pos in iteritems(pt.positions):
        sids.append(sid)
        amounts.append(pos.amount)
        last_sale_prices.append(pt._data_portal.get_current_price_data(
            sid, 'close', dt))

=======
def calc_position_stats(pt):
    amounts = []
    last_sale_prices = []
    for pos in itervalues(pt.positions):
        amounts.append(pos.amount)
        last_sale_prices.append(pos.last_sale_price)

    position_value_multipliers = pt._position_value_multipliers
    position_exposure_multipliers = pt._position_exposure_multipliers

>>>>>>> 5d2217b0
    position_values = calc_position_values(
        amounts,
        last_sale_prices,
        position_value_multipliers
    )

    position_exposures = calc_position_exposures(
        amounts,
        last_sale_prices,
        position_exposure_multipliers
    )

    long_value = calc_long_value(position_values)
    short_value = calc_short_value(position_values)
    gross_value = calc_gross_value(long_value, short_value)
    long_exposure = calc_long_exposure(position_exposures)
    short_exposure = calc_short_exposure(position_exposures)
    gross_exposure = calc_gross_exposure(long_exposure, short_exposure)
<<<<<<< HEAD
    net_exposure = calc_net_exposure(position_exposures)
    longs_count = calc_longs_count(position_exposures)
    shorts_count = calc_shorts_count(position_exposures)
    net_value = calc_net_value(position_values)
=======
    net_exposure = calc_net(position_exposures)
    longs_count = calc_longs_count(position_exposures)
    shorts_count = calc_shorts_count(position_exposures)
    net_value = calc_net(position_values)
>>>>>>> 5d2217b0

    return PositionStats(
        long_value=long_value,
        gross_value=gross_value,
        short_value=short_value,
        long_exposure=long_exposure,
        short_exposure=short_exposure,
        gross_exposure=gross_exposure,
        net_exposure=net_exposure,
        longs_count=longs_count,
        shorts_count=shorts_count,
        net_value=net_value
    )


class PositionTracker(object):

    def __init__(self, asset_finder, data_portal):
        self.asset_finder = asset_finder

        self._data_portal = data_portal

        # sid => position object
        self.positions = positiondict()
        # Arrays for quick calculations of positions value
        self._position_value_multipliers = OrderedDict()
        self._position_exposure_multipliers = OrderedDict()
        self._position_payout_multipliers = OrderedDict()
        self._unpaid_dividends = pd.DataFrame(
            columns=zp.DIVIDEND_PAYMENT_FIELDS,
        )
        self._positions_store = zp.Positions()
        # To prevent attribute error when accessed before patch.
        self.data_portal = None

        # Dict, keyed on dates, that contains lists of close position events
        # for any Assets in this tracker's positions
        self._auto_close_position_sids = {}

    def _update_asset(self, sid):
        try:
            self._position_value_multipliers[sid]
            self._position_exposure_multipliers[sid]
            self._position_payout_multipliers[sid]
        except KeyError:
            # Check if there is an AssetFinder
            if self.asset_finder is None:
                raise PositionTrackerMissingAssetFinder()

            # Collect the value multipliers from applicable sids
            asset = self.asset_finder.retrieve_asset(sid)
            if isinstance(asset, Equity):
                self._position_value_multipliers[sid] = 1
                self._position_exposure_multipliers[sid] = 1
                self._position_payout_multipliers[sid] = 0
            if isinstance(asset, Future):
                self._position_value_multipliers[sid] = 0
                self._position_exposure_multipliers[sid] = \
                    asset.contract_multiplier
                self._position_payout_multipliers[sid] = \
                    asset.contract_multiplier
                # Futures auto-close timing is controlled by the Future's
                # auto_close_date property
                self._insert_auto_close_position_date(
                    dt=asset.auto_close_date,
                    sid=sid
                )

    def _insert_auto_close_position_date(self, dt, sid):
        """
        Inserts the given SID in to the list of positions to be auto-closed by
        the given dt.

        Parameters
        ----------
        dt : pandas.Timestamp
            The date before-which the given SID will be auto-closed
        sid : int
            The SID of the Asset to be auto-closed
        """
        if dt is not None:
            self._auto_close_position_sids.setdefault(dt, set()).add(sid)

    def auto_close_position_events(self, next_trading_day):
        """
        Generates CLOSE_POSITION events for any SIDs whose auto-close date is
        before or equal to the given date.

        Parameters
        ----------
        next_trading_day : pandas.Timestamp
            The time before-which certain Assets need to be closed

        Yields
        ------
        Event
            A close position event for any sids that should be closed before
            the next_trading_day parameter
        """
        past_asset_end_dates = set()

        # Check the auto_close_position_dates dict for SIDs to close
        for date, sids in self._auto_close_position_sids.items():
            if date > next_trading_day:
                continue
            past_asset_end_dates.add(date)

            for sid in sids:
                # Yield a CLOSE_POSITION event
                event = Event({
                    'dt': date,
                    'type': DATASOURCE_TYPE.CLOSE_POSITION,
                    'sid': sid,
                })
                yield event

        # Clear out past dates
        while past_asset_end_dates:
            self._auto_close_position_sids.pop(past_asset_end_dates.pop())

    def update_last_sale(self, event):
        # NOTE, PerformanceTracker already vetted as TRADE type
        sid = event.sid
        if sid not in self.positions:
            return 0

        price = event.price

        if checknull(price):
            return 0

        pos = self.positions[sid]
        old_price = pos.last_sale_price
        pos.last_sale_date = event.dt
        pos.last_sale_price = price

        # Calculate cash adjustment on assets with multipliers
        return ((price - old_price) * self._position_payout_multipliers[sid]
                * pos.amount)

    def update_positions(self, positions):
        # update positions in batch
        self.positions.update(positions)
        for sid, pos in iteritems(positions):
<<<<<<< HEAD
            self._position_last_sale_prices[sid] = pos.last_sale_price
=======
>>>>>>> 5d2217b0
            self._update_asset(sid)

    def update_position(self, sid, amount=None, last_sale_price=None,
                        last_sale_date=None, cost_basis=None):
        pos = self.positions[sid]

        if amount is not None:
            pos.amount = amount
<<<<<<< HEAD
            self._position_values = None  # invalidate cache
=======
>>>>>>> 5d2217b0
            self._update_asset(sid=sid)
        if last_sale_price is not None:
            pos.last_sale_price = last_sale_price
        if last_sale_date is not None:
            pos.last_sale_date = last_sale_date
        if cost_basis is not None:
            pos.cost_basis = cost_basis

    def execute_transaction(self, txn):
        # Update Position
        # ----------------
        sid = txn.sid
        position = self.positions[sid]
        position.update(txn)
        self._update_asset(sid)

    def handle_commission(self, commission):
        # Adjust the cost basis of the stock if we own it
        if commission.sid in self.positions:
            self.positions[commission.sid].\
                adjust_commission_cost_basis(commission)

<<<<<<< HEAD
    @property
    def position_values(self):
        # This flag is for benchmark iterator.
        if self.data_portal:
            amounts = self._position_amounts
            if amounts:
                amounts = np.array(self._position_amounts.values(),
                                   dtype=float)
                prices = np.array([
                    self.data_portal.get_current_price_data(sid, 'close')
                    for sid in self._position_amounts.keys()])
                vals = amounts * prices
            else:
                vals = np.array([])
            return vals
        else:
            # benchmark mode
            iter_amount_price_multiplier = zip(
                itervalues(self._position_amounts),
                itervalues(self._position_last_sale_prices),
                itervalues(self._position_value_multipliers),
            )
            return [
                price * amount * multiplier for
                price, amount, multiplier in iter_amount_price_multiplier
            ]

=======
>>>>>>> 5d2217b0
    def handle_split(self, split):
        if split.sid in self.positions:
            # Make the position object handle the split. It returns the
            # leftover cash from a fractional share, if there is any.
            position = self.positions[split.sid]
            leftover_cash = position.handle_split(split)
            self._update_asset(split.sid)
            return leftover_cash

    def _maybe_earn_dividend(self, dividend):
        """
        Take a historical dividend record and return a Series with fields in
        zipline.protocol.DIVIDEND_FIELDS (plus an 'id' field) representing
        the cash/stock amount we are owed when the dividend is paid.
        """
        if dividend['sid'] in self.positions:
            return self.positions[dividend['sid']].earn_dividend(dividend)
        else:
            return zp.dividend_payment()

    def earn_dividends(self, dividend_frame):
        """
        Given a frame of dividends whose ex_dates are all the next trading day,
        calculate and store the cash and/or stock payments to be paid on each
        dividend's pay date.
        """
        earned = dividend_frame.apply(self._maybe_earn_dividend, axis=1)\
                               .dropna(how='all')
        if len(earned) > 0:
            # Store the earned dividends so that they can be paid on the
            # dividends' pay_dates.
            self._unpaid_dividends = pd.concat(
                [self._unpaid_dividends, earned],
            )

    def _maybe_pay_dividend(self, dividend):
        """
        Take a historical dividend record, look up any stored record of
        cash/stock we are owed for that dividend, and return a Series
        with fields drawn from zipline.protocol.DIVIDEND_PAYMENT_FIELDS.
        """
        try:
            unpaid_dividend = self._unpaid_dividends.loc[dividend['id']]
            return unpaid_dividend
        except KeyError:
            return zp.dividend_payment()

    def pay_dividends(self, dividend_frame):
        """
        Given a frame of dividends whose pay_dates are all the next trading
        day, grant the cash and/or stock payments that were calculated on the
        given dividends' ex dates.
        """
        payments = dividend_frame.apply(self._maybe_pay_dividend, axis=1)\
                                 .dropna(how='all')

        # Mark these dividends as paid by dropping them from our unpaid
        # table.
        self._unpaid_dividends.drop(payments.index)

        # Add stock for any stock dividends paid.  Again, the values here may
        # be negative in the case of short positions.
        stock_payments = payments[payments['payment_sid'].notnull()]
        for _, row in stock_payments.iterrows():
            stock = row['payment_sid']
            share_count = row['share_count']
            # note we create a Position for stock dividend if we don't
            # already own the asset
            position = self.positions[stock]

            position.amount += share_count
            self._update_asset(stock)

        # Add cash equal to the net cash payed from all dividends.  Note that
        # "negative cash" is effectively paid if we're short an asset,
        # representing the fact that we're required to reimburse the owner of
        # the stock for any dividends paid while borrowing.
        net_cash_payment = payments['cash_amount'].fillna(0).sum()
        return net_cash_payment

    def maybe_create_close_position_transaction(self, event):
<<<<<<< HEAD
        if not self.positions.get(event.sid):
            return None

        amount = self.positions.get(event.sid).amount
        price = self._data_portal.get_current_price_data(event.sid, 'close')

        txn = Transaction(
            sid=event.sid,
            amount=(-1 * amount),
=======
        try:
            pos = self.positions[event.sid]
            amount = pos.amount
            if amount == 0:
                return None
        except KeyError:
            return None
        if 'price' in event:
            price = event.price
        else:
            price = pos.last_sale_price
        txn = Transaction(
            sid=event.sid,
            amount=(-1 * pos.amount),
>>>>>>> 5d2217b0
            dt=event.dt,
            price=price,
            commission=0,
            order_id=0
        )
        return txn

    def get_positions(self):

        positions = self._positions_store

        for sid, pos in iteritems(self.positions):

            if pos.amount == 0:
                # Clear out the position if it has become empty since the last
                # time get_positions was called.  Catching the KeyError is
                # faster than checking `if sid in positions`, and this can be
                # potentially called in a tight inner loop.
                try:
                    del positions[sid]
                except KeyError:
                    pass
                continue

            # Note that this will create a position if we don't currently have
            # an entry
            position = positions[sid]
            position.amount = pos.amount
            position.cost_basis = pos.cost_basis
            position.last_sale_price =\
                self.data_portal.get_current_price_data(sid, 'close')
        return positions

    def get_positions_list(self):
        positions = []
        for sid, pos in iteritems(self.positions):
            if pos.amount != 0:
                positions.append(pos.to_dict())
        return positions

    def __getstate__(self):
        state_dict = {}

        state_dict['asset_finder'] = self.asset_finder
        state_dict['positions'] = dict(self.positions)
        state_dict['unpaid_dividends'] = self._unpaid_dividends
        state_dict['auto_close_position_sids'] = self._auto_close_position_sids

        STATE_VERSION = 3
        state_dict[VERSION_LABEL] = STATE_VERSION
        return state_dict

    def __setstate__(self, state):
        OLDEST_SUPPORTED_STATE = 3
        version = state.pop(VERSION_LABEL)

        if version < OLDEST_SUPPORTED_STATE:
            raise BaseException("PositionTracker saved state is too old.")

        self.asset_finder = state['asset_finder']
        self.positions = positiondict()
        # note that positions_store is temporary and gets regened from
        # .positions
        self._positions_store = zp.Positions()

        self._unpaid_dividends = state['unpaid_dividends']
        self._auto_close_position_sids = state['auto_close_position_sids']

        # Arrays for quick calculations of positions value
        self._position_value_multipliers = OrderedDict()
        self._position_exposure_multipliers = OrderedDict()
        self._position_payout_multipliers = OrderedDict()

        # Update positions is called without a finder
        self.update_positions(state['positions'])<|MERGE_RESOLUTION|>--- conflicted
+++ resolved
@@ -55,17 +55,9 @@
     ]
 
 
-<<<<<<< HEAD
-def calc_net_value(position_values):
-    if len(position_values) == 0:
-        return np.float64(0)
-
-    return sum(position_values)
-=======
 def calc_net(values):
     # Returns 0.0 if there are no values.
     return sum(values, np.float64())
->>>>>>> 5d2217b0
 
 
 def calc_position_exposures(amounts,
@@ -114,14 +106,6 @@
     return long_value + abs(short_value)
 
 
-<<<<<<< HEAD
-def calc_net_exposure(position_exposures):
-    if len(position_exposures) == 0:
-        return np.float64(0)
-
-    return sum(position_exposures)
-
-
 def calc_position_stats(pt, dt=None):
 
     sids = []
@@ -136,18 +120,6 @@
         last_sale_prices.append(pt._data_portal.get_current_price_data(
             sid, 'close', dt))
 
-=======
-def calc_position_stats(pt):
-    amounts = []
-    last_sale_prices = []
-    for pos in itervalues(pt.positions):
-        amounts.append(pos.amount)
-        last_sale_prices.append(pos.last_sale_price)
-
-    position_value_multipliers = pt._position_value_multipliers
-    position_exposure_multipliers = pt._position_exposure_multipliers
-
->>>>>>> 5d2217b0
     position_values = calc_position_values(
         amounts,
         last_sale_prices,
@@ -166,17 +138,10 @@
     long_exposure = calc_long_exposure(position_exposures)
     short_exposure = calc_short_exposure(position_exposures)
     gross_exposure = calc_gross_exposure(long_exposure, short_exposure)
-<<<<<<< HEAD
-    net_exposure = calc_net_exposure(position_exposures)
-    longs_count = calc_longs_count(position_exposures)
-    shorts_count = calc_shorts_count(position_exposures)
-    net_value = calc_net_value(position_values)
-=======
     net_exposure = calc_net(position_exposures)
     longs_count = calc_longs_count(position_exposures)
     shorts_count = calc_shorts_count(position_exposures)
     net_value = calc_net(position_values)
->>>>>>> 5d2217b0
 
     return PositionStats(
         long_value=long_value,
@@ -321,10 +286,6 @@
         # update positions in batch
         self.positions.update(positions)
         for sid, pos in iteritems(positions):
-<<<<<<< HEAD
-            self._position_last_sale_prices[sid] = pos.last_sale_price
-=======
->>>>>>> 5d2217b0
             self._update_asset(sid)
 
     def update_position(self, sid, amount=None, last_sale_price=None,
@@ -333,10 +294,6 @@
 
         if amount is not None:
             pos.amount = amount
-<<<<<<< HEAD
-            self._position_values = None  # invalidate cache
-=======
->>>>>>> 5d2217b0
             self._update_asset(sid=sid)
         if last_sale_price is not None:
             pos.last_sale_price = last_sale_price
@@ -359,36 +316,6 @@
             self.positions[commission.sid].\
                 adjust_commission_cost_basis(commission)
 
-<<<<<<< HEAD
-    @property
-    def position_values(self):
-        # This flag is for benchmark iterator.
-        if self.data_portal:
-            amounts = self._position_amounts
-            if amounts:
-                amounts = np.array(self._position_amounts.values(),
-                                   dtype=float)
-                prices = np.array([
-                    self.data_portal.get_current_price_data(sid, 'close')
-                    for sid in self._position_amounts.keys()])
-                vals = amounts * prices
-            else:
-                vals = np.array([])
-            return vals
-        else:
-            # benchmark mode
-            iter_amount_price_multiplier = zip(
-                itervalues(self._position_amounts),
-                itervalues(self._position_last_sale_prices),
-                itervalues(self._position_value_multipliers),
-            )
-            return [
-                price * amount * multiplier for
-                price, amount, multiplier in iter_amount_price_multiplier
-            ]
-
-=======
->>>>>>> 5d2217b0
     def handle_split(self, split):
         if split.sid in self.positions:
             # Make the position object handle the split. It returns the
@@ -470,7 +397,6 @@
         return net_cash_payment
 
     def maybe_create_close_position_transaction(self, event):
-<<<<<<< HEAD
         if not self.positions.get(event.sid):
             return None
 
@@ -480,22 +406,6 @@
         txn = Transaction(
             sid=event.sid,
             amount=(-1 * amount),
-=======
-        try:
-            pos = self.positions[event.sid]
-            amount = pos.amount
-            if amount == 0:
-                return None
-        except KeyError:
-            return None
-        if 'price' in event:
-            price = event.price
-        else:
-            price = pos.last_sale_price
-        txn = Transaction(
-            sid=event.sid,
-            amount=(-1 * pos.amount),
->>>>>>> 5d2217b0
             dt=event.dt,
             price=price,
             commission=0,
